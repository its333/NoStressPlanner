// app/api/events/[token]/join/route.ts
// Updated join API for the new schema

export const runtime = 'nodejs';
import { NextRequest, NextResponse } from 'next/server';

import {
  createAttendeeSession,
  generateSessionKey,
  getCurrentAttendeeSession,
} from '@/lib/attendees';
import { auth } from '@/lib/auth';
import { invalidateEventOperationCache } from '@/lib/cache-invalidation';
import { cookieManager } from '@/lib/cookie-manager';
import { debugLog } from '@/lib/debug';
import { prisma } from '@/lib/prisma';
import { rateLimiters } from '@/lib/rate-limiter';
import { emit } from '@/lib/realtime';
import { sessionManager } from '@/lib/session-manager';
import { joinEventSchema } from '@/lib/validators';
import type { AttendeeNameStatus, JoinSuccessResponse } from '@/types/api';

type ActiveSession = {
  id: string;
  attendeeNameId: string;
  userId: string | null;
  sessionKey: string;
  displayName: string;
  timeZone: string;
  anonymousBlocks: boolean;
  hasSavedAvailability: boolean;
  attendeeName: {
    id: string;
    label: string;
    slug: string;
  };
};

function normalizeSession(session: any): ActiveSession {
  return {
    id: session.id,
    attendeeNameId: session.attendeeNameId,
    userId: session.userId ?? null,
    sessionKey: session.sessionKey,
    displayName: session.displayName,
    timeZone: session.timeZone,
    anonymousBlocks: session.anonymousBlocks ?? true,
    hasSavedAvailability: session.hasSavedAvailability ?? false,
    attendeeName: {
      id: session.attendeeName.id,
      label: session.attendeeName.label,
      slug: session.attendeeName.slug,
    },
  };
}

function buildAttendeeNameStatuses(
  attendeeNames: Array<{ id: string; label: string; slug: string }>,
  sessions: ActiveSession[],
  viewerUserId?: string | null
): AttendeeNameStatus[] {
  const byNameId = new Map(
    sessions.map(session => [session.attendeeNameId, session])
  );

  return attendeeNames.map(name => {
    const session = byNameId.get(name.id);
    const takenBy = session ? (session.userId ? 'claimed' : 'taken') : null;

    return {
      id: name.id,
      label: name.label,
      slug: name.slug,
      takenBy,
      claimedByLoggedUser: !!viewerUserId && session?.userId === viewerUserId,
    };
  });
}

function createSuccessResponse(payload: JoinSuccessResponse) {
  const response = NextResponse.json(payload);
  response.headers.set('Cache-Control', 'no-cache, no-store, must-revalidate');
  response.headers.set('Pragma', 'no-cache');
  response.headers.set('Expires', '0');
  return response;
}

export const POST = rateLimiters.general(
  async (req: NextRequest, context: { params: Promise<{ token: string }> }) => {
    try {
      const { token } = await context.params;
      const json = await req.json();
      const parsed = joinEventSchema.safeParse(json);

      if (!parsed.success) {
        debugLog('Join API: validation failed', parsed.error.flatten());
        return NextResponse.json(
          { error: parsed.error.flatten() },
          { status: 400 }
        );
      }

      const { attendeeNameId, nameSlug, displayName, timeZone } = parsed.data;

      debugLog('Join API: request received', {
        token: token.substring(0, 10) + '...',
        attendeeNameId,
        nameSlug,
        displayName,
        timeZone,
      });

      const invite = await prisma.inviteToken.findUnique({
        where: { token },
        include: {
          event: {
            include: {
              attendeeNames: true,
              attendeeSessions: {
                where: { isActive: true },
                select: {
                  id: true,
                  attendeeNameId: true,
                  userId: true,
                  sessionKey: true,
                  displayName: true,
                  timeZone: true,
                  anonymousBlocks: true,
                  hasSavedAvailability: true,
                  attendeeName: {
                    select: {
                      id: true,
                      label: true,
                      slug: true,
                    },
                  },
                },
              },
            },
          },
        },
      });

      if (!invite?.event) {
        return NextResponse.json({ error: 'Event not found' }, { status: 404 });
      }

      const event = invite.event;
      const session = await auth();
      const userId = session?.user?.id;
      const currentSessionKey = await cookieManager.getSessionKey(event.id);

      const attendeeNames = event.attendeeNames;
      const activeSessions = (event.attendeeSessions || []).map(
        normalizeSession
      );

      // Validate attendee name exists - prefer attendeeNameId if provided, otherwise use nameSlug
<<<<<<< HEAD
      const attendeeName = attendeeNameId
        ? attendeeNames.find(name => name.id === attendeeNameId)
        : nameSlug
          ? attendeeNames.find(name => name.slug === nameSlug)
          : undefined;

      if (!attendeeName) {
        debugLog('Join API: attendee name lookup failed', {
          attendeeNameId,
          nameSlug,
        });
        return NextResponse.json(
          {
            error: attendeeNameId
              ? 'Attendee name ID not found'
              : 'Name not found',
          },
          { status: attendeeNameId ? 404 : 400 }
        );
      }

      if (attendeeNameId && nameSlug && attendeeName.slug !== nameSlug) {
        debugLog('Join API: name slug mismatch', {
          expected: nameSlug,
          actual: attendeeName.slug,
        });
        return NextResponse.json(
          { error: 'Name slug does not match attendee name ID' },
=======
      let attendeeName;
      if (attendeeNameId) {
        attendeeName = event.attendeeNames.find(
          name => name.id === attendeeNameId
        );
        debugLog('Join API: attendeeNameId lookup', {
          attendeeNameId,
          found: !!attendeeName,
        });
        if (!attendeeName) {
          return NextResponse.json(
            { error: 'Attendee name ID not found' },
            { status: 404 }
          );
        }
        // Verify the nameSlug matches the attendeeNameId (if both provided)
        if (nameSlug && attendeeName.slug !== nameSlug) {
          debugLog('Join API: name slug mismatch', {
            expected: nameSlug,
            actual: attendeeName.slug,
          });
          return NextResponse.json(
            { error: 'Name slug does not match attendee name ID' },
            { status: 400 }
          );
        }
      } else if (nameSlug) {
        attendeeName = event.attendeeNames.find(name => name.slug === nameSlug);
        debugLog('Join API: nameSlug lookup', {
          nameSlug,
          found: !!attendeeName,
        });
        if (!attendeeName) {
          return NextResponse.json(
            { error: 'Name not found' },
            { status: 404 }
          );
        }
      } else {
        return NextResponse.json(
          { error: 'Either attendeeNameId or nameSlug is required' },
>>>>>>> 5cba3b3d
          { status: 400 }
        );
      }

      debugLog('Join API: selected attendee name', {
        id: attendeeName.id,
        label: attendeeName.label,
        slug: attendeeName.slug,
      });

      let currentSession =
        (currentSessionKey
          ? activeSessions.find(
              session => session.sessionKey === currentSessionKey
            )
          : null) ||
        (userId
          ? activeSessions.find(session => session.userId === userId)
          : null) ||
        null;

      if (!currentSession && (currentSessionKey || userId)) {
        const fallbackSession = await getCurrentAttendeeSession(
          event.id,
          userId,
          currentSessionKey || undefined
        );
        if (fallbackSession) {
          currentSession = normalizeSession(fallbackSession);
          activeSessions.push(currentSession);
        }
      }

      const viewerUserId = userId ?? null;

      const buildJoinResponse = (
        attendeeSession: ActiveSession,
        sessions: ActiveSession[],
        mode: JoinSuccessResponse['mode'],
        message?: string
      ) =>
        createSuccessResponse({
          ok: true,
          attendeeId: attendeeSession.id,
          mode,
          you: {
            id: attendeeSession.id,
            displayName: attendeeSession.displayName,
            timeZone: attendeeSession.timeZone,
            anonymousBlocks: attendeeSession.anonymousBlocks,
            attendeeName: {
              id: attendeeSession.attendeeName.id,
              label: attendeeSession.attendeeName.label,
              slug: attendeeSession.attendeeName.slug,
            },
          },
          attendeeNames: buildAttendeeNameStatuses(
            attendeeNames,
            sessions,
            viewerUserId
          ),
          initialBlocks: [],
          yourVote: null,
          message,
        });

      if (currentSession && currentSession.attendeeNameId === attendeeName.id) {
        debugLog('Join API: user already joined with this name', {
          sessionId: currentSession.id,
        });

        await cookieManager.setSessionKey(
          currentSession.sessionKey,
          userId ? 'user' : 'anonymous'
        );
        sessionManager.clearCache();

        return buildJoinResponse(
          currentSession,
          activeSessions,
          'already_joined',
          'Already joined with this name'
        );
      }

      if (currentSession) {
        await prisma.attendeeSession.update({
          where: { id: currentSession.id },
          data: { isActive: false },
        });
      }

      const conflictingSession = activeSessions.find(
        session => session.attendeeNameId === attendeeName.id
      );

      if (conflictingSession && conflictingSession.id !== currentSession?.id) {
        return NextResponse.json(
          {
            error: `The name "${conflictingSession.attendeeName.label}" is currently taken. Please choose another name.`,
          },
          { status: 409 }
        );
      }

      const sessionKey = generateSessionKey(userId, event.id);

      debugLog('Join API: creating new session', {
        eventId: event.id,
        attendeeNameId: attendeeName.id,
        userId,
        sessionKey: sessionKey.substring(0, 30) + '...',
        displayName: displayName || attendeeName.label,
        timeZone: timeZone || 'UTC',
      });

      await cookieManager.clearStaleSessionCookies(event.id);

      const attendeeSession = await createAttendeeSession({
        eventId: event.id,
        attendeeNameId: attendeeName.id,
        userId,
        sessionKey,
        displayName: displayName || attendeeName.label,
        timeZone: timeZone || 'UTC',
        anonymousBlocks: true,
      });

<<<<<<< HEAD
      const normalizedSession = normalizeSession(attendeeSession);

      debugLog('Join API: session created successfully', {
        sessionId: normalizedSession.id,
        attendeeNameId: normalizedSession.attendeeNameId,
      });

      const updatedSessions = activeSessions
        .filter(session => session.id !== currentSession?.id)
        .filter(
          session => session.attendeeNameId !== normalizedSession.attendeeNameId
        );
      updatedSessions.push(normalizedSession);

=======
      debugLog('Join API: session created successfully', {
        sessionId: attendeeSession.id,
        attendeeNameId: attendeeSession.attendeeNameId,
      });

      // Set the cookie to this session
>>>>>>> 5cba3b3d
      await cookieManager.setSessionKey(
        sessionKey,
        userId ? 'user' : 'anonymous'
      );

      debugLog('Join API: session key stored in cookie');

      sessionManager.clearCache();

      await emit(event.id, 'attendee.joined', {
        attendeeId: normalizedSession.id,
      });
<<<<<<< HEAD
=======

      debugLog('Join API: emitted attendee.joined event');
>>>>>>> 5cba3b3d

      debugLog('Join API: emitted attendee.joined event');

      await invalidateEventOperationCache(token, 'join');
<<<<<<< HEAD
=======

      debugLog('Join API: cache invalidated');
>>>>>>> 5cba3b3d

      debugLog('Join API: cache invalidated');

      const mode: JoinSuccessResponse['mode'] = currentSession
        ? 'switched'
        : 'created';

      return buildJoinResponse(
        normalizedSession,
        updatedSessions,
        mode,
        mode === 'switched'
          ? `You've switched to "${normalizedSession.attendeeName.label}".`
          : `You're now joining as "${normalizedSession.attendeeName.label}".`
      );
    } catch (error) {
      console.error('Error joining event:', error);
      return NextResponse.json(
        { error: 'Failed to join event' },
        { status: 500 }
      );
    }
  }
);<|MERGE_RESOLUTION|>--- conflicted
+++ resolved
@@ -156,7 +156,6 @@
       );
 
       // Validate attendee name exists - prefer attendeeNameId if provided, otherwise use nameSlug
-<<<<<<< HEAD
       const attendeeName = attendeeNameId
         ? attendeeNames.find(name => name.id === attendeeNameId)
         : nameSlug
@@ -185,49 +184,7 @@
         });
         return NextResponse.json(
           { error: 'Name slug does not match attendee name ID' },
-=======
-      let attendeeName;
-      if (attendeeNameId) {
-        attendeeName = event.attendeeNames.find(
-          name => name.id === attendeeNameId
-        );
-        debugLog('Join API: attendeeNameId lookup', {
-          attendeeNameId,
-          found: !!attendeeName,
-        });
-        if (!attendeeName) {
-          return NextResponse.json(
-            { error: 'Attendee name ID not found' },
-            { status: 404 }
-          );
-        }
-        // Verify the nameSlug matches the attendeeNameId (if both provided)
-        if (nameSlug && attendeeName.slug !== nameSlug) {
-          debugLog('Join API: name slug mismatch', {
-            expected: nameSlug,
-            actual: attendeeName.slug,
-          });
-          return NextResponse.json(
-            { error: 'Name slug does not match attendee name ID' },
-            { status: 400 }
-          );
-        }
-      } else if (nameSlug) {
-        attendeeName = event.attendeeNames.find(name => name.slug === nameSlug);
-        debugLog('Join API: nameSlug lookup', {
-          nameSlug,
-          found: !!attendeeName,
-        });
-        if (!attendeeName) {
-          return NextResponse.json(
-            { error: 'Name not found' },
-            { status: 404 }
-          );
-        }
-      } else {
-        return NextResponse.json(
-          { error: 'Either attendeeNameId or nameSlug is required' },
->>>>>>> 5cba3b3d
+
           { status: 400 }
         );
       }
@@ -356,7 +313,6 @@
         anonymousBlocks: true,
       });
 
-<<<<<<< HEAD
       const normalizedSession = normalizeSession(attendeeSession);
 
       debugLog('Join API: session created successfully', {
@@ -370,15 +326,6 @@
           session => session.attendeeNameId !== normalizedSession.attendeeNameId
         );
       updatedSessions.push(normalizedSession);
-
-=======
-      debugLog('Join API: session created successfully', {
-        sessionId: attendeeSession.id,
-        attendeeNameId: attendeeSession.attendeeNameId,
-      });
-
-      // Set the cookie to this session
->>>>>>> 5cba3b3d
       await cookieManager.setSessionKey(
         sessionKey,
         userId ? 'user' : 'anonymous'
@@ -391,20 +338,10 @@
       await emit(event.id, 'attendee.joined', {
         attendeeId: normalizedSession.id,
       });
-<<<<<<< HEAD
-=======
 
       debugLog('Join API: emitted attendee.joined event');
->>>>>>> 5cba3b3d
-
-      debugLog('Join API: emitted attendee.joined event');
 
       await invalidateEventOperationCache(token, 'join');
-<<<<<<< HEAD
-=======
-
-      debugLog('Join API: cache invalidated');
->>>>>>> 5cba3b3d
 
       debugLog('Join API: cache invalidated');
 
