// app/api/events/[token]/route.ts
// Updated main API route for the new schema with enhanced caching

export const runtime = 'nodejs';
import { NextRequest, NextResponse } from 'next/server';

import { getCurrentAttendeeSession } from '@/lib/attendees';
import { cookieManager } from '@/lib/cookie-manager';
import { debugLog } from '@/lib/debug';
import { handleNextApiError } from '@/lib/error-handling';
import { eventCache } from '@/lib/intelligent-cache';
import { monitorApiRoute } from '@/lib/performance-middleware';
import { prisma } from '@/lib/prisma';
import { emit } from '@/lib/realtime';
import { computeAvailability } from '@/lib/results';
import { sessionManager } from '@/lib/session-manager';
import { toUtcDate, eachDayInclusive } from '@/lib/time';
import { getEventDataUltraOptimized } from '@/lib/ultra-optimized-queries';

export const GET = monitorApiRoute(
  async (req: NextRequest, context: { params: Promise<{ token: string }> }) => {
    try {
      debugLog('Event API: GET /events/[token] invoked');
      const { token } = await context.params;
      debugLog('Event API: token resolved', { token });

      // For debugging: allow session key to be passed as query parameter
      const debugSessionKey = req.nextUrl.searchParams.get('sessionKey');
      const cacheBust = req.nextUrl.searchParams.get('t');

      // INTELLIGENT CACHING: Use session-specific cache keys to prevent contamination
      // while still benefiting from caching for performance

<<<<<<< HEAD
      // Fetch session information and event data concurrently
      const [sessionInfo, event] = await Promise.all([
        sessionManager.getSessionInfo(req),
        getEventDataUltraOptimized(token),
      ]);

=======
      // Get session info first for cache key generation
      const sessionInfo = await sessionManager.getSessionInfo(req);

      // Get event first to get the event ID for session key retrieval
      const eventData = await getEventDataUltraOptimized(token);
      const event = eventData;

>>>>>>> 5cba3b3d
      if (!event) {
        return NextResponse.json({ error: 'Event not found' }, { status: 404 });
      }

      const currentSessionKey =
        debugSessionKey || (await cookieManager.getSessionKey(event.id));

      // Create session-specific cache key
      const userAgent = req.headers.get('user-agent') || 'unknown';
      const browserFingerprint = userAgent
        .substring(0, 50)
        .replace(/[^a-zA-Z0-9]/g, '');
      const browserSpecificCacheKey = `event_data:${token}:${browserFingerprint}:${currentSessionKey?.substring(0, 20) || 'no-session'}`;

      // Check intelligent cache first (unless cache bust requested)
      if (!cacheBust) {
        const cached = await eventCache.get(browserSpecificCacheKey);
        if (cached) {
          return NextResponse.json(cached);
        }
      }

<<<<<<< HEAD
=======
      // Event already fetched above for session key retrieval

>>>>>>> 5cba3b3d
      const now = new Date();

      // Data already fetched by optimized query - no additional DB calls needed!
      const attendeeSessions = event.attendeeSessions || [];
<<<<<<< HEAD
      const attendeeSessionByNameId = new Map<
        string,
        (typeof attendeeSessions)[number]
      >();
      attendeeSessions.forEach((session: any) => {
        if (session?.attendeeName?.id) {
          attendeeSessionByNameId.set(session.attendeeName.id, session);
        }
      });
=======
>>>>>>> 5cba3b3d
      const votes = event.votes || [];
      const blocks = event.blocks || [];

      const inIds = new Set(
        votes.filter((v: any) => v.in).map((v: any) => v.attendeeNameId)
      );
      const inCount = inIds.size;

      // Debug vote counting
      debugLog('Event API: vote counting summary', {
        eventId: event.id,
        totalVotes: votes.length,
        votesWithInTrue: votes.filter((v: any) => v.in).length,
        uniqueAttendeeNames: inIds.size,
        attendeeNameIds: Array.from(inIds),
        quorum: event.quorum,
        phase: event.phase,
      });

      // Count all people who have any progress (votes OR blocks)
      const allPeopleWithProgress = new Set<string>();
      (event.votes || []).forEach((vote: any) =>
        allPeopleWithProgress.add(vote.attendeeNameId)
      );
      (event.blocks || []).forEach((block: any) =>
        allPeopleWithProgress.add(block.attendeeNameId)
      );
      const totalParticipants = allPeopleWithProgress.size;

      // Auto-fail if deadline passed and quorum not met
      if (
        event.phase === 'VOTE' &&
        now > event.voteDeadline &&
        inCount < event.quorum
      ) {
        const updated = await prisma.event.update({
          where: { id: event.id },
          data: { phase: 'FAILED' },
        });
        if (updated.phase !== event.phase) {
          await emit(event.id, 'phase.changed', { phase: updated.phase });
<<<<<<< HEAD
        }
        event.phase = updated.phase;
      }

      // Resolve the viewer session from the already-fetched attendee sessions
      const sessionFromKey = currentSessionKey
        ? attendeeSessions.find(
            (session: any) => session.sessionKey === currentSessionKey
          )
        : null;
      const sessionFromUser =
        !sessionFromKey && sessionInfo.userId
          ? attendeeSessions.find(
              (session: any) => session.userId === sessionInfo.userId
            )
          : null;

      let you = (sessionFromKey || sessionFromUser) ?? null;

      if (!you && (currentSessionKey || sessionInfo.userId)) {
        you = await getCurrentAttendeeSession(
          event.id,
          sessionInfo.userId || undefined,
          currentSessionKey || undefined
        );
      }

      if (you) {
        attendeeSessionByNameId.set(you.attendeeName.id, you);
        if (!attendeeSessions.find((session: any) => session.id === you?.id)) {
          attendeeSessions.push(you as any);
        }
      }

      debugLog('Event API: session detection summary', {
        eventId: event.id,
        sessionInfo: {
          userId: sessionInfo.userId,
          hasSessionKey: !!currentSessionKey,
          sessionKeyPreview: currentSessionKey
            ? `${currentSessionKey.substring(0, 20)}...`
            : null,
          fallbackUsed: sessionInfo.fallbackUsed,
        },
        detectionMethod: sessionFromKey
          ? 'sessionKey'
          : sessionFromUser
            ? 'userId'
            : you
              ? 'fallback'
              : 'none',
        you: you
          ? {
              id: you.id,
              displayName: you.displayName,
              attendeeNameId: you.attendeeNameId,
              isActive: you.isActive,
            }
          : null,
      });

      // Use the new host detection system
      const hostDetection = await sessionManager.detectHost(
        event.host.id,
        event.host.name || '',
        sessionInfo.userId, // Use sessionInfo.userId instead of you?.user?.id
        you?.displayName,
        currentSessionKey || undefined
      );

      const finalIsHost = hostDetection.isHost;

      // Get blocks for the current person (attendeeName), not session
      const yourBlocks = you
        ? event.blocks
            .filter((block: any) => block.attendeeNameId === you.attendeeNameId)
            .map((block: any) => block.date)
        : [];

      // Get vote for the current person (attendeeName), not session
      const yourVote = you
        ? event.votes.find(
            (vote: any) => vote.attendeeNameId === you.attendeeNameId
          )
        : null;

      debugLog('Event API: vote detection summary', {
        hasYou: !!you,
        youAttendeeNameId: you?.attendeeNameId,
        totalVotes: event.votes.length,
        allVotes: event.votes.map((v: any) => ({
          attendeeNameId: v.attendeeNameId,
          in: v.in,
          matches: you ? v.attendeeNameId === you.attendeeNameId : false,
        })),
        yourVote: yourVote
          ? { in: yourVote.in, attendeeNameId: yourVote.attendeeNameId }
          : null,
      });

      // Use direct data for availability calculation
      const attendeesIn = Array.from(inIds) as string[];

      // Availability calculation using direct database queries

      const { availability, earliestAll, earliestMost, top3 } =
        computeAvailability(
          attendeesIn,
          blocks.map((b: any) => ({ ...b, attendeeNameId: b.attendeeNameId })),
          eachDayInclusive(event.startDate, event.endDate)
        );

      // Calculate availability progress for host visibility
      const availabilityProgress = {
        totalEligible: inCount, // People who voted "I'm in!"
        completedAvailability: new Set<string>(), // People who have explicitly saved their availability
        notSetYet: new Set<string>(), // People who voted "I'm in!" but haven't saved availability yet
      };

      // Find who has explicitly saved their availability
      // We now use the hasSavedAvailability field which is set to true when someone calls the blocks API

      // Get attendees who have explicitly saved their availability (regardless of whether they have blocks)
      const attendeesWhoHaveSavedAvailability = new Set(
        (attendeeSessions || [])
          .filter(
            (session: any) => session.isActive && session.hasSavedAvailability
          )
          .map((session: any) => session.attendeeName?.id)
          .filter(Boolean)
      );

      Array.from(inIds).forEach(attendeeNameId => {
        const nameId = attendeeNameId as string;
        // Consider someone as having completed availability if they have explicitly saved
        if (attendeesWhoHaveSavedAvailability.has(nameId)) {
          availabilityProgress.completedAvailability.add(nameId);
        } else {
          availabilityProgress.notSetYet.add(nameId);
        }
      });

      // Get attendee details for display (show ALL people who voted "I'm in!")
      const attendeeDetails = Array.from(inIds).map(attendeeNameId => {
        const attendeeName = event.attendeeNames.find(
          (name: any) => name.id === attendeeNameId
        );
        const session = attendeeSessionByNameId.get(attendeeNameId as string);

        return {
          id: attendeeNameId,
          name: attendeeName?.label || 'Unknown',
          hasVotedIn: true, // They're in inIds, so they voted "I'm in!"
          hasSetAvailability: session?.hasSavedAvailability || false,
          isLoggedIn: Boolean(session?.userId),
        };
      });

      // Get name availability (based on active sessions)
      const nameAvailability = (event.attendeeNames || []).map((name: any) => {
        const activeSession = attendeeSessionByNameId.get(name.id);
        const sessionUserId = activeSession?.userId || undefined;
        const viewerUserId = sessionInfo.userId || you?.user?.id;
        return {
          id: name.id,
          label: name.label,
          slug: name.slug,
          takenBy: activeSession
            ? activeSession.userId
              ? 'claimed'
              : 'taken'
            : null,
          claimedByLoggedUser: !!viewerUserId && sessionUserId === viewerUserId,
        };
      });

=======
        }
        event.phase = updated.phase;
      }

      // Session info already retrieved above for cache key generation

      // Use the same session detection method as the vote API for consistency
      let you = await getCurrentAttendeeSession(
        event.id,
        sessionInfo.userId || undefined,
        currentSessionKey || undefined
      );

      // If no session found but we have a session key, wait a bit and try again
      // This handles the case where a vote was just submitted and the session is being created
      if (!you && currentSessionKey) {
        debugLog('Event API: attendee session not found, retrying', {
          eventId: event.id,
          sessionKeyPreview: `${currentSessionKey.substring(0, 20)}...`,
        });
        await new Promise(resolve => setTimeout(resolve, 100));
        you = await getCurrentAttendeeSession(
          event.id,
          sessionInfo.userId || undefined,
          currentSessionKey || undefined
        );
      }

      debugLog('Event API: session detection summary', {
        eventId: event.id,
        sessionInfo: {
          userId: sessionInfo.userId,
          hasSessionKey: !!currentSessionKey,
          sessionKeyPreview: currentSessionKey
            ? `${currentSessionKey.substring(0, 20)}...`
            : null,
          fallbackUsed: sessionInfo.fallbackUsed,
        },
        you: you
          ? {
              id: you.id,
              displayName: you.displayName,
              attendeeNameId: you.attendeeNameId,
              isActive: you.isActive,
            }
          : null,
      });

      // Use the new host detection system
      const hostDetection = await sessionManager.detectHost(
        event.host.id,
        event.host.name || '',
        sessionInfo.userId, // Use sessionInfo.userId instead of you?.user?.id
        you?.displayName,
        currentSessionKey || undefined
      );

      const finalIsHost = hostDetection.isHost;

      // Get blocks for the current person (attendeeName), not session
      const yourBlocks = you
        ? event.blocks
            .filter((block: any) => block.attendeeNameId === you.attendeeNameId)
            .map((block: any) => block.date)
        : [];

      // Get vote for the current person (attendeeName), not session
      const yourVote = you
        ? event.votes.find(
            (vote: any) => vote.attendeeNameId === you.attendeeNameId
          )
        : null;

      debugLog('Event API: vote detection summary', {
        hasYou: !!you,
        youAttendeeNameId: you?.attendeeNameId,
        totalVotes: event.votes.length,
        allVotes: event.votes.map((v: any) => ({
          attendeeNameId: v.attendeeNameId,
          in: v.in,
          matches: you ? v.attendeeNameId === you.attendeeNameId : false,
        })),
        yourVote: yourVote
          ? { in: yourVote.in, attendeeNameId: yourVote.attendeeNameId }
          : null,
      });

      // Use direct data for availability calculation
      const attendeesIn = Array.from(inIds) as string[];

      // Availability calculation using direct database queries

      const { availability, earliestAll, earliestMost, top3 } =
        computeAvailability(
          attendeesIn,
          blocks.map((b: any) => ({ ...b, attendeeNameId: b.attendeeNameId })),
          eachDayInclusive(event.startDate, event.endDate)
        );

      // Calculate availability progress for host visibility
      const availabilityProgress = {
        totalEligible: inCount, // People who voted "I'm in!"
        completedAvailability: new Set<string>(), // People who have explicitly saved their availability
        notSetYet: new Set<string>(), // People who voted "I'm in!" but haven't saved availability yet
      };

      // Find who has explicitly saved their availability
      // We now use the hasSavedAvailability field which is set to true when someone calls the blocks API

      // Get attendees who have explicitly saved their availability (regardless of whether they have blocks)
      const attendeesWhoHaveSavedAvailability = new Set(
        (attendeeSessions || [])
          .filter(
            (session: any) => session.isActive && session.hasSavedAvailability
          )
          .map((session: any) => session.attendeeName?.id)
          .filter(Boolean)
      );

      Array.from(inIds).forEach(attendeeNameId => {
        const nameId = attendeeNameId as string;
        // Consider someone as having completed availability if they have explicitly saved
        if (attendeesWhoHaveSavedAvailability.has(nameId)) {
          availabilityProgress.completedAvailability.add(nameId);
        } else {
          availabilityProgress.notSetYet.add(nameId);
        }
      });

      // Get attendee details for display (show ALL people who voted "I'm in!")
      const attendeeDetails = Array.from(inIds).map(attendeeNameId => {
        const attendeeName = event.attendeeNames.find(
          (name: any) => name.id === attendeeNameId
        );
        const session = attendeeSessions.find(
          (s: any) => s.attendeeName?.id === attendeeNameId && s.isActive
        );

        return {
          id: attendeeNameId,
          name: attendeeName?.label || 'Unknown',
          hasVotedIn: true, // They're in inIds, so they voted "I'm in!"
          hasSetAvailability: session?.hasSavedAvailability || false,
          isLoggedIn: Boolean(session?.userId),
        };
      });

      // Get name availability (based on active sessions)
      const nameAvailability = (event.attendeeNames || []).map((name: any) => {
        const activeSession = (attendeeSessions || []).find(
          (session: any) => session.attendeeName?.id === name.id
        );
        return {
          id: name.id,
          label: name.label,
          slug: name.slug,
          takenBy: activeSession
            ? activeSession.userId
              ? 'claimed'
              : 'taken'
            : null,
          claimedByLoggedUser: !!activeSession?.userId,
        };
      });

>>>>>>> 5cba3b3d
      const responseData = {
        event: {
          id: event.id,
          title: event.title,
          description: event.description,
          phase: event.phase,
          quorum: event.quorum,
          voteDeadline: event.voteDeadline.toISOString(),
          startDate: toUtcDate(event.startDate).toISOString(),
          endDate: toUtcDate(event.endDate).toISOString(),
          requireLoginToAttend: event.requireLoginToAttend,
          finalDate: event.finalDate
            ? toUtcDate(event.finalDate).toISOString()
            : null,
          showResultsToEveryone: (event as any).showResultsToEveryone ?? false,
        },
        attendeeNames: nameAvailability,
        phaseSummary: {
          inCount: inCount,
          totalParticipants: totalParticipants, // All people with any progress
          quorum: event.quorum,
          voteDeadline: event.voteDeadline.toISOString(),
          deadlineExpired: now > event.voteDeadline,
          deadlineStatus:
            now > event.voteDeadline
              ? inCount >= event.quorum
                ? 'expired_with_quorum'
                : 'expired_without_quorum'
              : inCount >= event.quorum
                ? 'active_with_quorum'
                : 'active_needs_quorum',
          earliestAll: earliestAll ? earliestAll.date.toISOString() : null,
          earliestMost: earliestMost ? earliestMost.date.toISOString() : null,
          topDates: top3.map(day => ({
            date: day.date.toISOString(),
            available: day.available,
            totalAttendees: totalParticipants, // Use total participants count
          })),
        },
        availability: availability.map(day => ({
          date: day.date.toISOString(),
          available: day.available,
        })),
        availabilityProgress: {
          totalEligible: availabilityProgress.totalEligible,
          completedAvailability:
            availabilityProgress.completedAvailability.size,
          notSetYet: availabilityProgress.notSetYet.size,
          isComplete:
            availabilityProgress.notSetYet.size === 0 &&
            availabilityProgress.totalEligible > 0,
        },
        attendeeDetails: attendeeDetails,
        attendeeSessions: (attendeeSessions || []).map((session: any) => ({
          id: session.id,
          displayName: session.displayName,
          timeZone: session.timeZone,
          isActive: session.isActive,
          attendeeName: {
            id: session.attendeeName.id,
            label: session.attendeeName.label,
            slug: session.attendeeName.slug,
          },
          user: session.user
            ? {
                id: session.user.id,
                name: session.user.name,
                email: session.user.email,
                image: session.user.image,
              }
            : null,
        })),
        you: you
          ? {
              id: you.id,
              displayName: you.displayName,
              timeZone: you.timeZone,
              anonymousBlocks: you.anonymousBlocks,
              attendeeName: {
                id: you.attendeeName.id,
                label: you.attendeeName.label,
                slug: you.attendeeName.slug,
              },
            }
          : null,
        isHost: finalIsHost,
        initialBlocks: yourBlocks.map((date: any) =>
          toUtcDate(date).toISOString()
        ),
        yourVote: yourVote ? yourVote.in : null,
      };

      // Cache the response with intelligent TTL
      await eventCache.set(browserSpecificCacheKey, responseData, 120000);

      return NextResponse.json(responseData);
    } catch (error) {
      const { status, body } = handleNextApiError(error as Error, req);
      return NextResponse.json(body, { status });
    }
  }
);<|MERGE_RESOLUTION|>--- conflicted
+++ resolved
@@ -31,22 +31,11 @@
       // INTELLIGENT CACHING: Use session-specific cache keys to prevent contamination
       // while still benefiting from caching for performance
 
-<<<<<<< HEAD
       // Fetch session information and event data concurrently
       const [sessionInfo, event] = await Promise.all([
         sessionManager.getSessionInfo(req),
         getEventDataUltraOptimized(token),
       ]);
-
-=======
-      // Get session info first for cache key generation
-      const sessionInfo = await sessionManager.getSessionInfo(req);
-
-      // Get event first to get the event ID for session key retrieval
-      const eventData = await getEventDataUltraOptimized(token);
-      const event = eventData;
-
->>>>>>> 5cba3b3d
       if (!event) {
         return NextResponse.json({ error: 'Event not found' }, { status: 404 });
       }
@@ -69,16 +58,11 @@
         }
       }
 
-<<<<<<< HEAD
-=======
-      // Event already fetched above for session key retrieval
-
->>>>>>> 5cba3b3d
       const now = new Date();
 
       // Data already fetched by optimized query - no additional DB calls needed!
       const attendeeSessions = event.attendeeSessions || [];
-<<<<<<< HEAD
+      
       const attendeeSessionByNameId = new Map<
         string,
         (typeof attendeeSessions)[number]
@@ -88,8 +72,6 @@
           attendeeSessionByNameId.set(session.attendeeName.id, session);
         }
       });
-=======
->>>>>>> 5cba3b3d
       const votes = event.votes || [];
       const blocks = event.blocks || [];
 
@@ -131,7 +113,6 @@
         });
         if (updated.phase !== event.phase) {
           await emit(event.id, 'phase.changed', { phase: updated.phase });
-<<<<<<< HEAD
         }
         event.phase = updated.phase;
       }
@@ -308,173 +289,6 @@
         };
       });
 
-=======
-        }
-        event.phase = updated.phase;
-      }
-
-      // Session info already retrieved above for cache key generation
-
-      // Use the same session detection method as the vote API for consistency
-      let you = await getCurrentAttendeeSession(
-        event.id,
-        sessionInfo.userId || undefined,
-        currentSessionKey || undefined
-      );
-
-      // If no session found but we have a session key, wait a bit and try again
-      // This handles the case where a vote was just submitted and the session is being created
-      if (!you && currentSessionKey) {
-        debugLog('Event API: attendee session not found, retrying', {
-          eventId: event.id,
-          sessionKeyPreview: `${currentSessionKey.substring(0, 20)}...`,
-        });
-        await new Promise(resolve => setTimeout(resolve, 100));
-        you = await getCurrentAttendeeSession(
-          event.id,
-          sessionInfo.userId || undefined,
-          currentSessionKey || undefined
-        );
-      }
-
-      debugLog('Event API: session detection summary', {
-        eventId: event.id,
-        sessionInfo: {
-          userId: sessionInfo.userId,
-          hasSessionKey: !!currentSessionKey,
-          sessionKeyPreview: currentSessionKey
-            ? `${currentSessionKey.substring(0, 20)}...`
-            : null,
-          fallbackUsed: sessionInfo.fallbackUsed,
-        },
-        you: you
-          ? {
-              id: you.id,
-              displayName: you.displayName,
-              attendeeNameId: you.attendeeNameId,
-              isActive: you.isActive,
-            }
-          : null,
-      });
-
-      // Use the new host detection system
-      const hostDetection = await sessionManager.detectHost(
-        event.host.id,
-        event.host.name || '',
-        sessionInfo.userId, // Use sessionInfo.userId instead of you?.user?.id
-        you?.displayName,
-        currentSessionKey || undefined
-      );
-
-      const finalIsHost = hostDetection.isHost;
-
-      // Get blocks for the current person (attendeeName), not session
-      const yourBlocks = you
-        ? event.blocks
-            .filter((block: any) => block.attendeeNameId === you.attendeeNameId)
-            .map((block: any) => block.date)
-        : [];
-
-      // Get vote for the current person (attendeeName), not session
-      const yourVote = you
-        ? event.votes.find(
-            (vote: any) => vote.attendeeNameId === you.attendeeNameId
-          )
-        : null;
-
-      debugLog('Event API: vote detection summary', {
-        hasYou: !!you,
-        youAttendeeNameId: you?.attendeeNameId,
-        totalVotes: event.votes.length,
-        allVotes: event.votes.map((v: any) => ({
-          attendeeNameId: v.attendeeNameId,
-          in: v.in,
-          matches: you ? v.attendeeNameId === you.attendeeNameId : false,
-        })),
-        yourVote: yourVote
-          ? { in: yourVote.in, attendeeNameId: yourVote.attendeeNameId }
-          : null,
-      });
-
-      // Use direct data for availability calculation
-      const attendeesIn = Array.from(inIds) as string[];
-
-      // Availability calculation using direct database queries
-
-      const { availability, earliestAll, earliestMost, top3 } =
-        computeAvailability(
-          attendeesIn,
-          blocks.map((b: any) => ({ ...b, attendeeNameId: b.attendeeNameId })),
-          eachDayInclusive(event.startDate, event.endDate)
-        );
-
-      // Calculate availability progress for host visibility
-      const availabilityProgress = {
-        totalEligible: inCount, // People who voted "I'm in!"
-        completedAvailability: new Set<string>(), // People who have explicitly saved their availability
-        notSetYet: new Set<string>(), // People who voted "I'm in!" but haven't saved availability yet
-      };
-
-      // Find who has explicitly saved their availability
-      // We now use the hasSavedAvailability field which is set to true when someone calls the blocks API
-
-      // Get attendees who have explicitly saved their availability (regardless of whether they have blocks)
-      const attendeesWhoHaveSavedAvailability = new Set(
-        (attendeeSessions || [])
-          .filter(
-            (session: any) => session.isActive && session.hasSavedAvailability
-          )
-          .map((session: any) => session.attendeeName?.id)
-          .filter(Boolean)
-      );
-
-      Array.from(inIds).forEach(attendeeNameId => {
-        const nameId = attendeeNameId as string;
-        // Consider someone as having completed availability if they have explicitly saved
-        if (attendeesWhoHaveSavedAvailability.has(nameId)) {
-          availabilityProgress.completedAvailability.add(nameId);
-        } else {
-          availabilityProgress.notSetYet.add(nameId);
-        }
-      });
-
-      // Get attendee details for display (show ALL people who voted "I'm in!")
-      const attendeeDetails = Array.from(inIds).map(attendeeNameId => {
-        const attendeeName = event.attendeeNames.find(
-          (name: any) => name.id === attendeeNameId
-        );
-        const session = attendeeSessions.find(
-          (s: any) => s.attendeeName?.id === attendeeNameId && s.isActive
-        );
-
-        return {
-          id: attendeeNameId,
-          name: attendeeName?.label || 'Unknown',
-          hasVotedIn: true, // They're in inIds, so they voted "I'm in!"
-          hasSetAvailability: session?.hasSavedAvailability || false,
-          isLoggedIn: Boolean(session?.userId),
-        };
-      });
-
-      // Get name availability (based on active sessions)
-      const nameAvailability = (event.attendeeNames || []).map((name: any) => {
-        const activeSession = (attendeeSessions || []).find(
-          (session: any) => session.attendeeName?.id === name.id
-        );
-        return {
-          id: name.id,
-          label: name.label,
-          slug: name.slug,
-          takenBy: activeSession
-            ? activeSession.userId
-              ? 'claimed'
-              : 'taken'
-            : null,
-          claimedByLoggedUser: !!activeSession?.userId,
-        };
-      });
-
->>>>>>> 5cba3b3d
       const responseData = {
         event: {
           id: event.id,
