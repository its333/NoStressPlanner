--- conflicted
+++ resolved
@@ -2,22 +2,11 @@
 import { useEffect, useMemo, useState } from 'react';
 
 import { debugLog } from '@/lib/debug';
-<<<<<<< HEAD
 import type {
   AttendeeNameStatus,
   JoinResponse,
   JoinSuccessResponse,
 } from '@/types/api';
-=======
-
-interface NameOption {
-  id: string;
-  label: string;
-  slug: string;
-  takenBy: string | null;
-  claimedByLoggedUser: boolean;
-}
->>>>>>> 5cba3b3d
 
 interface PickNameCardProps {
   token: string;
@@ -34,15 +23,11 @@
   }
 }
 
-<<<<<<< HEAD
 function isJoinSuccess(
   response: JoinResponse
 ): response is JoinSuccessResponse {
   return (response as JoinSuccessResponse).ok === true;
 }
-
-=======
->>>>>>> 5cba3b3d
 export default function PickNameCard({
   token,
   attendeeNames,
@@ -103,7 +88,6 @@
         console.error('Join failed:', responseData);
         throw new Error(message);
       }
-<<<<<<< HEAD
 
       debugLog('PickNameCard: join request succeeded', {
         status: res.status,
@@ -111,17 +95,6 @@
       });
 
       await onJoined(responseData);
-=======
-      debugLog('PickNameCard: join request succeeded', {
-        status: res.status,
-        ok: res.ok,
-      });
-
-      // Add a small delay to ensure cache invalidation has time to complete
-      await new Promise(resolve => setTimeout(resolve, 500));
-
-      onJoined();
->>>>>>> 5cba3b3d
       debugLog('PickNameCard: onJoined callback invoked');
     } catch (err) {
       console.error('Join error:', err);
@@ -132,15 +105,8 @@
   }
 
   const current = attendeeNames.find(name => name.slug === slug);
-<<<<<<< HEAD
   const isTaken = !!current?.takenBy && !current?.claimedByLoggedUser;
   const isClaimedByLoggedUser = !!current?.claimedByLoggedUser;
-=======
-  const isTaken =
-    current?.takenBy === 'taken' && current?.slug !== firstAvailable?.slug;
-  const isClaimedByLoggedUser =
-    current?.claimedByLoggedUser && current?.slug !== firstAvailable?.slug;
->>>>>>> 5cba3b3d
 
   // Debug logging for button state
   debugLog('PickNameCard: button state', {
@@ -196,7 +162,6 @@
             }}
           >
             {attendeeNames.map(name => {
-<<<<<<< HEAD
               const optionClaimedByYou = name.claimedByLoggedUser;
               const optionLocked = !!name.takenBy && !optionClaimedByYou;
               const statusLabel = optionClaimedByYou
@@ -207,23 +172,10 @@
                     : ' (taken)'
                   : '';
 
-=======
-              const isTaken = name.takenBy === 'taken' && name.slug !== slug;
-              const isClaimedByLoggedUser =
-                name.claimedByLoggedUser && name.slug !== slug;
->>>>>>> 5cba3b3d
               return (
                 <option key={name.id} value={name.slug} disabled={optionLocked}>
                   {name.label}
-<<<<<<< HEAD
                   {name.slug === slug ? '' : statusLabel}
-=======
-                  {isClaimedByLoggedUser
-                    ? ' (claimed)'
-                    : isTaken
-                      ? ' (taken)'
-                      : ''}
->>>>>>> 5cba3b3d
                 </option>
               );
             })}
